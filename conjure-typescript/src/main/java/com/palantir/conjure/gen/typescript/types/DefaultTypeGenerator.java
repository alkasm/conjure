--- conflicted
+++ resolved
@@ -5,12 +5,8 @@
 package com.palantir.conjure.gen.typescript.types;
 
 import com.google.common.base.Joiner;
-<<<<<<< HEAD
-import com.google.common.base.Optional;
 import com.palantir.conjure.defs.ConjureImports;
-=======
 import com.palantir.conjure.defs.ObjectDefinitions;
->>>>>>> 07138b33
 import com.palantir.conjure.defs.TypesDefinition;
 import com.palantir.conjure.defs.types.AliasTypeDefinition;
 import com.palantir.conjure.defs.types.BaseObjectTypeDefinition;
@@ -66,15 +62,9 @@
                 .collect(Collectors.toSet());
     }
 
-<<<<<<< HEAD
-    private Optional<TypescriptFile> generateType(TypesDefinition types, ConjureImports imports, String defaultPackage,
-            String typeName, BaseObjectTypeDefinition baseTypeDef) {
-        String packageLocation = baseTypeDef.packageName().orElse(defaultPackage);
-=======
-    private Optional<TypescriptFile> generateType(TypesDefinition types, Optional<String> defaultPackage,
-            String typeName, BaseObjectTypeDefinition baseTypeDef) {
+    private Optional<TypescriptFile> generateType(TypesDefinition types, ConjureImports imports,
+            Optional<String> defaultPackage, String typeName, BaseObjectTypeDefinition baseTypeDef) {
         String packageLocation = ObjectDefinitions.getPackageName(baseTypeDef.packageName(), defaultPackage, typeName);
->>>>>>> 07138b33
         String parentFolderPath = GenerationUtils.packageNameToFolderPath(packageLocation);
         TypeMapper mapper = new TypeMapper(types, imports, defaultPackage);
         if (baseTypeDef instanceof EnumTypeDefinition) {
