/*
 * (c) Copyright 2018 Palantir Technologies Inc. All rights reserved.
 *
 * Licensed under the Apache License, Version 2.0 (the "License");
 * you may not use this file except in compliance with the License.
 * You may obtain a copy of the License at
 *
 *     http://www.apache.org/licenses/LICENSE-2.0
 *
 * Unless required by applicable law or agreed to in writing, software
 * distributed under the License is distributed on an "AS IS" BASIS,
 * WITHOUT WARRANTIES OR CONDITIONS OF ANY KIND, either express or implied.
 * See the License for the specific language governing permissions and
 * limitations under the License.
 */

package com.palantir.conjure.parser.types;

import static org.assertj.core.api.Assertions.assertThat;
import static org.assertj.core.api.Assertions.assertThatThrownBy;

import com.fasterxml.jackson.databind.ObjectMapper;
import com.palantir.conjure.parser.types.builtin.AnyType;
import com.palantir.conjure.parser.types.builtin.BinaryType;
import com.palantir.conjure.parser.types.collect.ListType;
import com.palantir.conjure.parser.types.collect.MapType;
import com.palantir.conjure.parser.types.collect.OptionalType;
import com.palantir.conjure.parser.types.collect.SetType;
import com.palantir.conjure.parser.types.names.Namespace;
import com.palantir.conjure.parser.types.names.TypeName;
import com.palantir.conjure.parser.types.primitive.PrimitiveType;
import com.palantir.conjure.parser.types.reference.ForeignReferenceType;
import com.palantir.conjure.parser.types.reference.LocalReferenceType;
import com.palantir.parsec.ParseException;
import java.io.IOException;
import org.junit.Test;

public final class TypeParserTests {

    @Test
    public void testParser_stringType() throws ParseException {
        assertThat(TypeParser.INSTANCE.parse("string")).isEqualTo(PrimitiveType.STRING);
    }

    @Test
    public void testParser_integerType() throws ParseException {
        assertThat(TypeParser.INSTANCE.parse("integer")).isEqualTo(PrimitiveType.INTEGER);
    }

    @Test
    public void testParser_doubleType() throws ParseException {
        assertThat(TypeParser.INSTANCE.parse("double")).isEqualTo(PrimitiveType.DOUBLE);
    }

    @Test
    public void testParser_booleanType() throws ParseException {
        assertThat(TypeParser.INSTANCE.parse("boolean")).isEqualTo(PrimitiveType.BOOLEAN);
    }

    @Test
    public void testParser_safelongType() throws ParseException {
        assertThat(TypeParser.INSTANCE.parse("safelong")).isEqualTo(PrimitiveType.SAFELONG);
    }

    @Test
    public void testParser_ridType() throws ParseException {
        assertThat(TypeParser.INSTANCE.parse("rid")).isEqualTo(PrimitiveType.RID);
    }

    @Test
    public void testParser_bearertokenType() throws ParseException {
        assertThat(TypeParser.INSTANCE.parse("bearertoken")).isEqualTo(PrimitiveType.BEARERTOKEN);
    }

    @Test
    public void testParser_uuidType() throws ParseException {
        assertThat(TypeParser.INSTANCE.parse("uuid")).isEqualTo(PrimitiveType.UUID);
    }

    @Test
    public void testParser_refType() throws ParseException {
        assertThat(TypeParser.INSTANCE.parse("Foo")).isEqualTo(LocalReferenceType.of(TypeName.of("Foo")));
    }

    @Test
    public void testParser_foreignRefType() throws ParseException {
        assertThat(TypeParser.INSTANCE.parse("bar.Foo"))
                .isEqualTo(ForeignReferenceType.of(Namespace.of("bar"), TypeName.of("Foo")));

        assertThat(TypeParser.INSTANCE.parse("bar_1.Foo"))
                .isEqualTo(ForeignReferenceType.of(Namespace.of("bar_1"), TypeName.of("Foo")));

        assertThatThrownBy(() -> TypeParser.INSTANCE.parse("1_bar.Foo")).isInstanceOf(ParseException.class);
    }

    @Test
    public void testParser_anyType() throws ParseException {
        assertThat(TypeParser.INSTANCE.parse("any")).isEqualTo(AnyType.of());
    }

    @Test
    public void testParser_binaryType() throws Exception {
        assertThat(TypeParser.INSTANCE.parse("binary")).isEqualTo(BinaryType.of());
    }

    @Test
    public void testParser_listType() throws ParseException {
        assertThat(TypeParser.INSTANCE.parse("list<string>")).isEqualTo(ListType.of(PrimitiveType.STRING));

        assertThat(TypeParser.INSTANCE.parse("list < string >")).isEqualTo(ListType.of(PrimitiveType.STRING));

        assertThat(TypeParser.INSTANCE.parse("list<list<string>>"))
                .isEqualTo(ListType.of(ListType.of(PrimitiveType.STRING)));
    }

    @Test
    public void testParser_setType() throws ParseException {
        assertThat(TypeParser.INSTANCE.parse("set<string>")).isEqualTo(SetType.of(PrimitiveType.STRING));

        assertThat(TypeParser.INSTANCE.parse("set < string >")).isEqualTo(SetType.of(PrimitiveType.STRING));

        assertThat(TypeParser.INSTANCE.parse("set<list<string>>"))
                .isEqualTo(SetType.of(ListType.of(PrimitiveType.STRING)));
    }

    @Test
    public void testParser_optionalType() throws ParseException {
        assertThat(TypeParser.INSTANCE.parse("optional<string>")).isEqualTo(OptionalType.of(PrimitiveType.STRING));

        assertThat(TypeParser.INSTANCE.parse("optional < string >")).isEqualTo(OptionalType.of(PrimitiveType.STRING));

        assertThat(TypeParser.INSTANCE.parse("optional<list<string>>"))
                .isEqualTo(OptionalType.of(ListType.of(PrimitiveType.STRING)));
    }

    @Test
    public void testParser_mapType() throws ParseException {
        assertThat(TypeParser.INSTANCE.parse("map<string, string>"))
                .isEqualTo(MapType.of(PrimitiveType.STRING, PrimitiveType.STRING));

        assertThat(TypeParser.INSTANCE.parse("map<map<string, string>, optional<string>>"))
                .isEqualTo(MapType.of(
                        MapType.of(PrimitiveType.STRING, PrimitiveType.STRING), OptionalType.of(PrimitiveType.STRING)));
    }

    @Test
    public void testParser_anyMapType() throws ParseException {
        assertThat(TypeParser.INSTANCE.parse("map<string, any>"))
                .isEqualTo(MapType.of(PrimitiveType.STRING, AnyType.of()));
    }

    @Test(expected = ParseException.class)
    public void testParser_invalidSuffixType() throws ParseException {
        TypeParser.INSTANCE.parse("string[]");
    }

    @Test(expected = ParseException.class)
    public void testParser_invalidType() throws ParseException {
        TypeParser.INSTANCE.parse("[]");
    }

    @Test
    public void testDeserializer_stringType() throws IOException {
        assertThat(new ObjectMapper().readValue("\"string\"", ConjureType.class))
                .isEqualTo(PrimitiveType.STRING);
    }

    @Test
    public void testDeserializer_listType() throws IOException {
        assertThat(new ObjectMapper().readValue("\"list<string>\"", ConjureType.class))
                .isEqualTo(ListType.of(PrimitiveType.STRING));
    }

    @Test
    public void testInvalidNames() {
        String invalid = "bytes";
        assertThatThrownBy(() -> TypeParser.INSTANCE.parse(invalid))
                .isInstanceOf(ParseException.class)
                .hasMessage(
                        "TypeNames must be a primitive type [datetime, boolean, string, double, bearertoken, binary,"
                            + " safelong, integer, rid, any, uuid] or match pattern ^[A-Z][a-z0-9]+([A-Z][a-z0-9]+)*$:"
<<<<<<< HEAD
<<<<<<< HEAD
=======
>>>>>>> 581d7e95
                            + " %s\n"
                            + "at or before character 5\n"
                            + "on or before line 0\n"
                            + "bytes",
<<<<<<< HEAD
=======
                            + " %s",
>>>>>>> a5e79d04 (Undo changes covered in other PR)
=======
>>>>>>> 581d7e95
                        invalid);
    }
}<|MERGE_RESOLUTION|>--- conflicted
+++ resolved
@@ -179,20 +179,10 @@
                 .hasMessage(
                         "TypeNames must be a primitive type [datetime, boolean, string, double, bearertoken, binary,"
                             + " safelong, integer, rid, any, uuid] or match pattern ^[A-Z][a-z0-9]+([A-Z][a-z0-9]+)*$:"
-<<<<<<< HEAD
-<<<<<<< HEAD
-=======
->>>>>>> 581d7e95
                             + " %s\n"
                             + "at or before character 5\n"
                             + "on or before line 0\n"
                             + "bytes",
-<<<<<<< HEAD
-=======
-                            + " %s",
->>>>>>> a5e79d04 (Undo changes covered in other PR)
-=======
->>>>>>> 581d7e95
                         invalid);
     }
 }